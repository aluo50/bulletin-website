--- conflicted
+++ resolved
@@ -6,15 +6,9 @@
     "@testing-library/jest-dom": "^5.17.0",
     "@testing-library/react": "^13.4.0",
     "@testing-library/user-event": "^13.5.0",
-<<<<<<< HEAD
     "ajv-keywords": "^5.1.0",
     "d3": "^7.9.0",
     "d3-drag": "^3.0.0",
-=======
-    "ajv": "^8.17.1",
-    "ajv-keywords": "^5.1.0",
-    "mongodb": "^6.15.0",
->>>>>>> 542cf904
     "react": "^18.3.1",
     "react-dom": "^18.3.1",
     "react-scripts": "^5.0.1",
