import React from 'react';
import { GoogleOAuthProvider } from '@react-oauth/google';
import './App.css';
import Navbar from './components/navbar';
//import CourseGraph from './components/GraphComponent';
import { BrowserRouter, Routes, Route } from "react-router-dom";
import About from './pages/About';

import LoginPage from './pages/LoginPAGE';
import Home from './pages/Home';

import Chatbot from "./components/chatbot";


function App() {
  return (
  <GoogleOAuthProvider clientId="1053435573914-gobsa14rkfech73r1h96r5htmskdejku.apps.googleusercontent.com">
    <BrowserRouter>
      <div className="App">
        <Navbar />
<<<<<<< HEAD
        <Chatbot /> 
=======
        <></>
>>>>>>> 441d93e0
        <Routes>
          <Route path="/" element={<Home />} /> {/* this is the graph which is on the home page */}
          <Route path="/about" element={<About />} /> {/* About Route */}
          <Route path="/login" element={<LoginPage />} /> {/* Login Route */}
        </Routes>
      </div>
    </BrowserRouter>
  </GoogleOAuthProvider>
  );
}

export default App;<|MERGE_RESOLUTION|>--- conflicted
+++ resolved
@@ -18,11 +18,6 @@
     <BrowserRouter>
       <div className="App">
         <Navbar />
-<<<<<<< HEAD
-        <Chatbot /> 
-=======
-        <></>
->>>>>>> 441d93e0
         <Routes>
           <Route path="/" element={<Home />} /> {/* this is the graph which is on the home page */}
           <Route path="/about" element={<About />} /> {/* About Route */}
