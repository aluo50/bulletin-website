--- conflicted
+++ resolved
@@ -1,49 +1,28 @@
 import React from 'react';
-import logo from './logo.svg';
 import './App.css';
-<<<<<<< HEAD
 import Navbar from './components/navbar';
 import CourseGraph from './components/GraphComponent';
-
-function App() {
-  return (
-    <div className="App">
-      <Navbar />
-      <div className="flex flex-col items-center justify-center min-h-screen p-10"> 
-        <div className="w-full max-w-4xl border-2 border-gray-400 rounded-lg p-10"> 
-          <CourseGraph />
-         </div>   
-       </div>
-    </div>
-
-  );
-}
-=======
-import Navbar from './ components/navbar';
-import Home from './pages/Home'
 import { BrowserRouter, Routes, Route } from "react-router-dom";
 import About from './pages/About';
 import Login from './pages/Login'
+import GraphComponent from './graph_component';
 
  
  
-  function App() {
-    return (
-      <BrowserRouter>
-        <div className="App">
-          <Navbar /> {/* Include Navbar to allow navigation */}
-          <img src={logo} className="App-logo" alt="logo" /> {/* Your logo */}
-          
-          {/* Define the routes for the Home and About pages */}
-          <Routes>
-            <Route path="/" element={<Home />} /> {/* Home Route */}
-            <Route path="/about" element={<About />} /> {/* About Route */}
-            <Route path="/login" element={<Login />} /> {/* Login Route */}
-          </Routes>
-        </div>
-      </BrowserRouter>
-    );
-  }
->>>>>>> 865c9d1c
+function App() {
+  return (
+    <BrowserRouter>
+      <div className="App">
+        <Navbar /> 
+        <Routes>
+          <Route path="/" element={<CourseGraph />} /> {/* Home Route */}
+
+          <Route path="/about" element={<About />} /> {/* About Route */}
+          <Route path="/login" element={<Login />} /> {/* Login Route */}
+        </Routes>
+      </div>
+    </BrowserRouter>
+  );
+}
 
 export default App;