import React from 'react';
import { GoogleOAuthProvider } from '@react-oauth/google';
import './App.css';
import Navbar from './components/navbar';
//import CourseGraph from './components/GraphComponent';
import { BrowserRouter, Routes, Route } from "react-router-dom";
import About from './pages/About';
<<<<<<< HEAD
import LoginPage from './pages/LoginPAGE';

=======
import Login from './pages/Login';
import Home from './pages/Home';
>>>>>>> 19684b69


function App() {
  return (
  <GoogleOAuthProvider clientId="1053435573914-gobsa14rkfech73r1h96r5htmskdejku.apps.googleusercontent.com">
    <BrowserRouter>
      <div className="App">
        <Navbar />
       
        <Routes>
<<<<<<< HEAD
          <Route path="/" element={<CourseGraph />} /> {/* Home Route */}
=======
          <Route path="/" element={<Home />} /> {/* this is the graph which is on the home page */}
>>>>>>> 19684b69
          <Route path="/about" element={<About />} /> {/* About Route */}
          <Route path="/login" element={<LoginPage />} /> {/* Login Route */}
        </Routes>
      </div>
    </BrowserRouter>
  </GoogleOAuthProvider>
  );
}

export default App;<|MERGE_RESOLUTION|>--- conflicted
+++ resolved
@@ -5,13 +5,10 @@
 //import CourseGraph from './components/GraphComponent';
 import { BrowserRouter, Routes, Route } from "react-router-dom";
 import About from './pages/About';
-<<<<<<< HEAD
+
 import LoginPage from './pages/LoginPAGE';
+import Home from './pages/Home';
 
-=======
-import Login from './pages/Login';
-import Home from './pages/Home';
->>>>>>> 19684b69
 
 
 function App() {
@@ -20,13 +17,8 @@
     <BrowserRouter>
       <div className="App">
         <Navbar />
-       
         <Routes>
-<<<<<<< HEAD
-          <Route path="/" element={<CourseGraph />} /> {/* Home Route */}
-=======
           <Route path="/" element={<Home />} /> {/* this is the graph which is on the home page */}
->>>>>>> 19684b69
           <Route path="/about" element={<About />} /> {/* About Route */}
           <Route path="/login" element={<LoginPage />} /> {/* Login Route */}
         </Routes>
